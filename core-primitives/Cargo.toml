--- conflicted
+++ resolved
@@ -5,15 +5,9 @@
 edition = "2018"
 
 [dependencies]
-<<<<<<< HEAD
-sp-core = { git = "https://github.com/paritytech/substrate", branch = "polkadot-v0.8.29", default-features = false }
-sp-std = { git = "https://github.com/paritytech/substrate", branch = "polkadot-v0.8.29", default-features = false }
-sp-runtime = { git = "https://github.com/paritytech/substrate", branch = "polkadot-v0.8.29", default-features = false }
-=======
 sp-core = { git = "https://github.com/paritytech/substrate", branch = "polkadot-v0.8.30", default-features = false }
 sp-std = { git = "https://github.com/paritytech/substrate", branch = "polkadot-v0.8.30", default-features = false }
 sp-runtime = { git = "https://github.com/paritytech/substrate", branch = "polkadot-v0.8.30", default-features = false }
->>>>>>> 6d781dda
 parity-scale-codec = { version = "2.0.0", default-features = false, features = [ "derive" ] }
 parity-util-mem = { version = "0.9.0", default-features = false, optional = true }
 
