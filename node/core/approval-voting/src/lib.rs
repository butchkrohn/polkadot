--- conflicted
+++ resolved
@@ -87,12 +87,9 @@
 
 /// The approval voting subsystem.
 pub struct ApprovalVotingSubsystem {
-<<<<<<< HEAD
-=======
 	/// LocalKeystore is needed for assignment keys, but not necessarily approval keys.
 	///
 	/// We do a lot of VRF signing and need the keys to have low latency.
->>>>>>> 1e2b8ae5
 	keystore: Arc<LocalKeystore>,
 	slot_duration_millis: u64,
 	db: Arc<dyn KeyValueDB>,
