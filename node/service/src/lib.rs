// Copyright 2017-2021 Parity Technologies (UK) Ltd.
// This file is part of Polkadot.

// Polkadot is free software: you can redistribute it and/or modify
// it under the terms of the GNU General Public License as published by
// the Free Software Foundation, either version 3 of the License, or
// (at your option) any later version.

// Polkadot is distributed in the hope that it will be useful,
// but WITHOUT ANY WARRANTY; without even the implied warranty of
// MERCHANTABILITY or FITNESS FOR A PARTICULAR PURPOSE.  See the
// GNU General Public License for more details.

// You should have received a copy of the GNU General Public License
// along with Polkadot.  If not, see <http://www.gnu.org/licenses/>.

//! Polkadot service. Specialized wrapper over substrate service.

#![deny(unused_results)]

pub mod chain_spec;
mod grandpa_support;
mod parachains_db;
mod relay_chain_selection;

// TODO(niklasad1): this should be replaced.
type RpcHandlers = ();

#[cfg(feature = "full-node")]
mod overseer;

#[cfg(feature = "full-node")]
pub use self::overseer::{
	create_default_subsystems, OverseerGen, OverseerGenArgs, RealOverseerGen,
};

#[cfg(all(test, feature = "disputes"))]
mod tests;

#[cfg(feature = "full-node")]
use {
	grandpa::{self, FinalityProofProvider as GrandpaFinalityProofProvider},
	polkadot_node_core_approval_voting::Config as ApprovalVotingConfig,
	polkadot_node_core_av_store::Config as AvailabilityConfig,
	polkadot_node_core_av_store::Error as AvailabilityError,
	polkadot_node_core_candidate_validation::Config as CandidateValidationConfig,
	polkadot_node_core_chain_selection::{
		self as chain_selection_subsystem, Config as ChainSelectionConfig,
	},
	polkadot_node_core_dispute_coordinator::Config as DisputeCoordinatorConfig,
	polkadot_overseer::BlockInfo,
	sc_client_api::ExecutorProvider,
	sp_trie::PrefixedMemoryDB,
	tracing::info,
};

pub use sp_core::traits::SpawnNamed;
#[cfg(feature = "full-node")]
pub use {
	polkadot_overseer::{Handle, Overseer, OverseerConnector, OverseerHandle},
	polkadot_primitives::v1::ParachainHost,
	sc_client_api::AuxStore,
	sp_authority_discovery::AuthorityDiscoveryApi,
	sp_blockchain::HeaderBackend,
	sp_consensus_babe::BabeApi,
};

#[cfg(feature = "full-node")]
use polkadot_subsystem::jaeger;

use std::{sync::Arc, time::Duration};

use prometheus_endpoint::Registry;
<<<<<<< HEAD
=======
#[cfg(feature = "full-node")]
use service::KeystoreContainer;
use service::RpcHandlers;
>>>>>>> 9663d395
use telemetry::TelemetryWorker;
#[cfg(feature = "full-node")]
use telemetry::{Telemetry, TelemetryWorkerHandle};

#[cfg(feature = "rococo-native")]
pub use polkadot_client::RococoExecutorDispatch;

#[cfg(feature = "westend-native")]
pub use polkadot_client::WestendExecutorDispatch;

#[cfg(feature = "kusama-native")]
pub use polkadot_client::KusamaExecutorDispatch;

#[cfg(feature = "polkadot-native")]
pub use polkadot_client::PolkadotExecutorDispatch;

pub use chain_spec::{KusamaChainSpec, PolkadotChainSpec, RococoChainSpec, WestendChainSpec};
pub use consensus_common::{block_validation::Chain, Proposal, SelectChain};
#[cfg(feature = "full-node")]
pub use polkadot_client::{
	AbstractClient, Client, ClientHandle, ExecuteWithClient, FullBackend, FullClient,
	RuntimeApiCollection,
};
pub use polkadot_primitives::v1::{Block, BlockId, CollatorPair, Hash, Id as ParaId};
pub use sc_client_api::{Backend, CallExecutor, ExecutionStrategy};
pub use sc_consensus::{BlockImport, LongestChain};
use sc_executor::NativeElseWasmExecutor;
pub use sc_executor::NativeExecutionDispatch;
pub use service::{
	config::{DatabaseSource, PrometheusConfig},
	ChainSpec, Configuration, Error as SubstrateServiceError, PruningMode, Role, RuntimeGenesis,
	TFullBackend, TFullCallExecutor, TFullClient, TLightBackend, TLightCallExecutor, TLightClient,
	TaskManager, TransactionPoolOptions,
};
pub use sp_api::{ApiRef, ConstructRuntimeApi, Core as CoreApi, ProvideRuntimeApi, StateBackend};
pub use sp_runtime::{
	generic,
	traits::{
		self as runtime_traits, BlakeTwo256, Block as BlockT, DigestFor, HashFor,
		Header as HeaderT, NumberFor,
	},
};

#[cfg(feature = "kusama-native")]
pub use kusama_runtime;
#[cfg(feature = "polkadot-native")]
pub use polkadot_runtime;
#[cfg(feature = "rococo-native")]
pub use rococo_runtime;
#[cfg(feature = "westend-native")]
pub use westend_runtime;

/// The maximum number of active leaves we forward to the [`Overseer`] on startup.
#[cfg(any(test, feature = "full-node"))]
const MAX_ACTIVE_LEAVES: usize = 4;

/// Provides the header and block number for a hash.
///
/// Decouples `sc_client_api::Backend` and `sp_blockchain::HeaderBackend`.
pub trait HeaderProvider<Block, Error = sp_blockchain::Error>: Send + Sync + 'static
where
	Block: BlockT,
	Error: std::fmt::Debug + Send + Sync + 'static,
{
	/// Obtain the header for a hash.
	fn header(
		&self,
		hash: <Block as BlockT>::Hash,
	) -> Result<Option<<Block as BlockT>::Header>, Error>;
	/// Obtain the block number for a hash.
	fn number(
		&self,
		hash: <Block as BlockT>::Hash,
	) -> Result<Option<<<Block as BlockT>::Header as HeaderT>::Number>, Error>;
}

impl<Block, T> HeaderProvider<Block> for T
where
	Block: BlockT,
	T: sp_blockchain::HeaderBackend<Block> + 'static,
{
	fn header(
		&self,
		hash: Block::Hash,
	) -> sp_blockchain::Result<Option<<Block as BlockT>::Header>> {
		<Self as sp_blockchain::HeaderBackend<Block>>::header(
			self,
			generic::BlockId::<Block>::Hash(hash),
		)
	}
	fn number(
		&self,
		hash: Block::Hash,
	) -> sp_blockchain::Result<Option<<<Block as BlockT>::Header as HeaderT>::Number>> {
		<Self as sp_blockchain::HeaderBackend<Block>>::number(self, hash)
	}
}

/// Decoupling the provider.
///
/// Mandated since `trait HeaderProvider` can only be
/// implemented once for a generic `T`.
pub trait HeaderProviderProvider<Block>: Send + Sync + 'static
where
	Block: BlockT,
{
	type Provider: HeaderProvider<Block> + 'static;

	fn header_provider(&self) -> &Self::Provider;
}

impl<Block, T> HeaderProviderProvider<Block> for T
where
	Block: BlockT,
	T: sc_client_api::Backend<Block> + 'static,
{
	type Provider = <T as sc_client_api::Backend<Block>>::Blockchain;

	fn header_provider(&self) -> &Self::Provider {
		self.blockchain()
	}
}

#[derive(thiserror::Error, Debug)]
pub enum Error {
	#[error(transparent)]
	Io(#[from] std::io::Error),

	#[error(transparent)]
	AddrFormatInvalid(#[from] std::net::AddrParseError),

	#[error(transparent)]
	Sub(#[from] SubstrateServiceError),

	#[error(transparent)]
	Blockchain(#[from] sp_blockchain::Error),

	#[error(transparent)]
	Consensus(#[from] consensus_common::Error),

	#[error("Failed to create an overseer")]
	Overseer(#[from] polkadot_overseer::SubsystemError),

	#[error(transparent)]
	Prometheus(#[from] prometheus_endpoint::PrometheusError),

	#[error(transparent)]
	Telemetry(#[from] telemetry::Error),

	#[error(transparent)]
	Jaeger(#[from] polkadot_subsystem::jaeger::JaegerError),

	#[cfg(feature = "full-node")]
	#[error(transparent)]
	Availability(#[from] AvailabilityError),

	#[error("Authorities require the real overseer implementation")]
	AuthoritiesRequireRealOverseer,

	#[cfg(feature = "full-node")]
	#[error("Creating a custom database is required for validators")]
	DatabasePathRequired,

	#[cfg(feature = "full-node")]
	#[error("Expected at least one of polkadot, kusama, westend or rococo runtime feature")]
	NoRuntime,
}

/// Can be called for a `Configuration` to identify which network the configuration targets.
pub trait IdentifyVariant {
	/// Returns if this is a configuration for the `Kusama` network.
	fn is_kusama(&self) -> bool;

	/// Returns if this is a configuration for the `Westend` network.
	fn is_westend(&self) -> bool;

	/// Returns if this is a configuration for the `Rococo` network.
	fn is_rococo(&self) -> bool;

	/// Returns if this is a configuration for the `Wococo` test network.
	fn is_wococo(&self) -> bool;

	/// Returns true if this configuration is for a development network.
	fn is_dev(&self) -> bool;
}

impl IdentifyVariant for Box<dyn ChainSpec> {
	fn is_kusama(&self) -> bool {
		self.id().starts_with("kusama") || self.id().starts_with("ksm")
	}
	fn is_westend(&self) -> bool {
		self.id().starts_with("westend") || self.id().starts_with("wnd")
	}
	fn is_rococo(&self) -> bool {
		self.id().starts_with("rococo") || self.id().starts_with("rco")
	}
	fn is_wococo(&self) -> bool {
		self.id().starts_with("wococo") || self.id().starts_with("wco")
	}
	fn is_dev(&self) -> bool {
		self.id().ends_with("dev")
	}
}

// If we're using prometheus, use a registry with a prefix of `polkadot`.
fn set_prometheus_registry(config: &mut Configuration) -> Result<(), Error> {
	if let Some(PrometheusConfig { registry, .. }) = config.prometheus_config.as_mut() {
		*registry = Registry::new_custom(Some("polkadot".into()), None)?;
	}

	Ok(())
}

/// Initialize the `Jeager` collector. The destination must listen
/// on the given address and port for `UDP` packets.
#[cfg(any(test, feature = "full-node"))]
fn jaeger_launch_collector_with_agent(
	spawner: impl SpawnNamed,
	config: &Configuration,
	agent: Option<std::net::SocketAddr>,
) -> Result<(), Error> {
	if let Some(agent) = agent {
		let cfg = jaeger::JaegerConfig::builder()
			.agent(agent)
			.named(&config.network.node_name)
			.build();

		jaeger::Jaeger::new(cfg).launch(spawner)?;
	}
	Ok(())
}

#[cfg(feature = "full-node")]
type FullSelectChain = relay_chain_selection::SelectRelayChain<FullBackend>;
#[cfg(feature = "full-node")]
type FullGrandpaBlockImport<RuntimeApi, ExecutorDispatch, ChainSelection = FullSelectChain> =
	grandpa::GrandpaBlockImport<
		FullBackend,
		Block,
		FullClient<RuntimeApi, ExecutorDispatch>,
		ChainSelection,
	>;

#[cfg(feature = "light-node")]
type LightBackend = service::TLightBackendWithHash<Block, sp_runtime::traits::BlakeTwo256>;

#[cfg(feature = "light-node")]
type LightClient<RuntimeApi, ExecutorDispatch> =
	service::TLightClientWithBackend<Block, RuntimeApi, ExecutorDispatch, LightBackend>;

#[cfg(feature = "full-node")]
struct Basics<RuntimeApi, ExecutorDispatch>
where
	RuntimeApi: ConstructRuntimeApi<Block, FullClient<RuntimeApi, ExecutorDispatch>>
		+ Send
		+ Sync
		+ 'static,
	RuntimeApi::RuntimeApi:
		RuntimeApiCollection<StateBackend = sc_client_api::StateBackendFor<FullBackend, Block>>,
	ExecutorDispatch: NativeExecutionDispatch + 'static,
{
	task_manager: TaskManager,
	client: Arc<FullClient<RuntimeApi, ExecutorDispatch>>,
	backend: Arc<FullBackend>,
	keystore_container: KeystoreContainer,
	telemetry: Option<Telemetry>,
}

#[cfg(feature = "full-node")]
fn new_partial_basics<RuntimeApi, ExecutorDispatch>(
	config: &mut Configuration,
	jaeger_agent: Option<std::net::SocketAddr>,
	telemetry_worker_handle: Option<TelemetryWorkerHandle>,
<<<<<<< HEAD
) -> Result<
	service::PartialComponents<
		FullClient<RuntimeApi, ExecutorDispatch>,
		FullBackend,
		FullSelectChain,
		sc_consensus::DefaultImportQueue<Block, FullClient<RuntimeApi, ExecutorDispatch>>,
		sc_transaction_pool::FullPool<Block, FullClient<RuntimeApi, ExecutorDispatch>>,
		(
			impl Fn(
				sc_rpc_api::DenyUnsafe,
				sc_rpc::SubscriptionTaskExecutor,
			) -> Result<jsonrpsee::RpcModule<()>, SubstrateServiceError>,
			(
				babe::BabeBlockImport<
					Block,
					FullClient<RuntimeApi, ExecutorDispatch>,
					FullGrandpaBlockImport<RuntimeApi, ExecutorDispatch>,
				>,
				grandpa::LinkHalf<Block, FullClient<RuntimeApi, ExecutorDispatch>, FullSelectChain>,
				babe::BabeLink<Block>,
				beefy_gadget::notification::BeefySignedCommitmentSender<Block>,
			),
			grandpa::SharedVoterState,
			std::time::Duration, // slot-duration
			Option<Telemetry>,
		),
	>,
	Error,
>
=======
) -> Result<Basics<RuntimeApi, ExecutorDispatch>, Error>
>>>>>>> 9663d395
where
	RuntimeApi: ConstructRuntimeApi<Block, FullClient<RuntimeApi, ExecutorDispatch>>
		+ Send
		+ Sync
		+ 'static,
	RuntimeApi::RuntimeApi:
		RuntimeApiCollection<StateBackend = sc_client_api::StateBackendFor<FullBackend, Block>>,
	ExecutorDispatch: NativeExecutionDispatch + 'static,
{
	set_prometheus_registry(config)?;

	let telemetry = config
		.telemetry_endpoints
		.clone()
		.filter(|x| !x.is_empty())
		.map(move |endpoints| -> Result<_, telemetry::Error> {
			let (worker, mut worker_handle) = if let Some(worker_handle) = telemetry_worker_handle {
				(None, worker_handle)
			} else {
				let worker = TelemetryWorker::new(16)?;
				let worker_handle = worker.handle();
				(Some(worker), worker_handle)
			};
			let telemetry = worker_handle.new_telemetry(endpoints);
			Ok((worker, telemetry))
		})
		.transpose()?;

	let executor = NativeElseWasmExecutor::<ExecutorDispatch>::new(
		config.wasm_method,
		config.default_heap_pages,
		config.max_runtime_instances,
	);

	let (client, backend, keystore_container, task_manager) =
		service::new_full_parts::<Block, RuntimeApi, _>(
			&config,
			telemetry.as_ref().map(|(_, telemetry)| telemetry.handle()),
			executor,
		)?;
	let client = Arc::new(client);

	jaeger_launch_collector_with_agent(task_manager.spawn_handle(), &*config, jaeger_agent)?;

	let telemetry: Option<_> = telemetry.map(|(worker, telemetry)| {
		if let Some(worker) = worker {
			task_manager.spawn_handle().spawn("telemetry", worker.run());
		}
		telemetry
	});

	Ok(Basics { task_manager, client, backend, keystore_container, telemetry })
}

#[cfg(feature = "full-node")]
fn new_partial<RuntimeApi, ExecutorDispatch, ChainSelection>(
	config: &mut Configuration,
	Basics { task_manager, backend, client, keystore_container, telemetry }: Basics<
		RuntimeApi,
		ExecutorDispatch,
	>,
	select_chain: ChainSelection,
) -> Result<
	service::PartialComponents<
		FullClient<RuntimeApi, ExecutorDispatch>,
		FullBackend,
		ChainSelection,
		sc_consensus::DefaultImportQueue<Block, FullClient<RuntimeApi, ExecutorDispatch>>,
		sc_transaction_pool::FullPool<Block, FullClient<RuntimeApi, ExecutorDispatch>>,
		(
			impl service::RpcExtensionBuilder,
			(
				babe::BabeBlockImport<
					Block,
					FullClient<RuntimeApi, ExecutorDispatch>,
					FullGrandpaBlockImport<RuntimeApi, ExecutorDispatch, ChainSelection>,
				>,
				grandpa::LinkHalf<Block, FullClient<RuntimeApi, ExecutorDispatch>, ChainSelection>,
				babe::BabeLink<Block>,
				beefy_gadget::notification::BeefySignedCommitmentSender<Block>,
			),
			grandpa::SharedVoterState,
			std::time::Duration, // slot-duration
			Option<Telemetry>,
		),
	>,
	Error,
>
where
	RuntimeApi: ConstructRuntimeApi<Block, FullClient<RuntimeApi, ExecutorDispatch>>
		+ Send
		+ Sync
		+ 'static,
	RuntimeApi::RuntimeApi:
		RuntimeApiCollection<StateBackend = sc_client_api::StateBackendFor<FullBackend, Block>>,
	ExecutorDispatch: NativeExecutionDispatch + 'static,
	ChainSelection: 'static + SelectChain<Block>,
{
	let transaction_pool = sc_transaction_pool::BasicPool::new_full(
		config.transaction_pool.clone(),
		config.role.is_authority().into(),
		config.prometheus_registry(),
		task_manager.spawn_essential_handle(),
		client.clone(),
	);

	let grandpa_hard_forks = if config.chain_spec.is_kusama() {
		grandpa_support::kusama_hard_forks()
	} else {
		Vec::new()
	};

	let (grandpa_block_import, grandpa_link) = grandpa::block_import_with_authority_set_hard_forks(
		client.clone(),
		&(client.clone() as Arc<_>),
		select_chain.clone(),
		grandpa_hard_forks,
		telemetry.as_ref().map(|x| x.handle()),
	)?;

	let justification_import = grandpa_block_import.clone();

	let babe_config = babe::Config::get_or_compute(&*client)?;
	let (block_import, babe_link) =
		babe::block_import(babe_config.clone(), grandpa_block_import, client.clone())?;

	let slot_duration = babe_link.config().slot_duration();
	let import_queue = babe::import_queue(
		babe_link.clone(),
		block_import.clone(),
		Some(Box::new(justification_import)),
		client.clone(),
		select_chain.clone(),
		move |_, ()| async move {
			let timestamp = sp_timestamp::InherentDataProvider::from_system_time();

			let slot =
				sp_consensus_babe::inherents::InherentDataProvider::from_timestamp_and_duration(
					*timestamp,
					slot_duration,
				);

			Ok((timestamp, slot))
		},
		&task_manager.spawn_essential_handle(),
		config.prometheus_registry(),
		consensus_common::CanAuthorWithNativeVersion::new(client.executor().clone()),
		telemetry.as_ref().map(|x| x.handle()),
	)?;

	let (beefy_link, beefy_commitment_stream) =
		beefy_gadget::notification::BeefySignedCommitmentStream::channel();

	let justification_stream = grandpa_link.justification_stream();
	let shared_authority_set = grandpa_link.shared_authority_set().clone();
	let shared_voter_state = grandpa::SharedVoterState::empty();
	let finality_proof_provider = GrandpaFinalityProofProvider::new_for_service(
		backend.clone(),
		Some(shared_authority_set.clone()),
	);

	let import_setup = (block_import.clone(), grandpa_link, babe_link.clone(), beefy_link);
	let rpc_setup = shared_voter_state.clone();

	let shared_epoch_changes = babe_link.epoch_changes().clone();
	let slot_duration = babe_config.slot_duration();

	let rpc_extensions_builder = {
		let client = client.clone();
		let keystore = keystore_container.sync_keystore();
		let transaction_pool = transaction_pool.clone();
		let select_chain = select_chain.clone();
		let chain_spec = config.chain_spec.cloned_box();

		move |deny_unsafe,
		      subscription_executor: polkadot_rpc::SubscriptionTaskExecutor|
		      -> Result<polkadot_rpc::RpcExtension, service::Error> {
			let deps = polkadot_rpc::FullDeps {
				client: client.clone(),
				pool: transaction_pool.clone(),
				select_chain: select_chain.clone(),
				chain_spec: chain_spec.cloned_box(),
				deny_unsafe,
				babe: polkadot_rpc::BabeDeps {
					babe_config: babe_config.clone(),
					shared_epoch_changes: shared_epoch_changes.clone(),
					keystore: keystore.clone(),
				},
				grandpa: polkadot_rpc::GrandpaDeps {
					shared_voter_state: shared_voter_state.clone(),
					shared_authority_set: shared_authority_set.clone(),
					justification_stream: justification_stream.clone(),
					subscription_executor: subscription_executor.clone(),
					finality_provider: finality_proof_provider.clone(),
				},
				beefy: polkadot_rpc::BeefyDeps {
					beefy_commitment_stream: beefy_commitment_stream.clone(),
					subscription_executor,
				},
			};

			polkadot_rpc::create_full(deps).map_err(Into::into)
		}
	};

	Ok(service::PartialComponents {
		client,
		backend,
		task_manager,
		keystore_container,
		select_chain,
		import_queue,
		transaction_pool,
		other: (rpc_extensions_builder, import_setup, rpc_setup, slot_duration, telemetry),
	})
}

#[cfg(feature = "full-node")]
pub struct NewFull<C> {
	pub task_manager: TaskManager,
	pub client: C,
	pub overseer_handle: Option<Handle>,
	pub network: Arc<sc_network::NetworkService<Block, <Block as BlockT>::Hash>>,
	pub rpc_handlers: RpcHandlers,
	pub backend: Arc<FullBackend>,
}

#[cfg(feature = "full-node")]
impl<C> NewFull<C> {
	/// Convert the client type using the given `func`.
	pub fn with_client<NC>(self, func: impl FnOnce(C) -> NC) -> NewFull<NC> {
		NewFull {
			client: func(self.client),
			task_manager: self.task_manager,
			overseer_handle: self.overseer_handle,
			network: self.network,
			rpc_handlers: self.rpc_handlers,
			backend: self.backend,
		}
	}
}

/// Is this node a collator?
#[cfg(feature = "full-node")]
#[derive(Clone)]
pub enum IsCollator {
	/// This node is a collator.
	Yes(CollatorPair),
	/// This node is not a collator.
	No,
}

#[cfg(feature = "full-node")]
impl std::fmt::Debug for IsCollator {
	fn fmt(&self, fmt: &mut std::fmt::Formatter) -> std::fmt::Result {
		use sp_core::Pair;
		match self {
			IsCollator::Yes(pair) => write!(fmt, "Yes({})", pair.public()),
			IsCollator::No => write!(fmt, "No"),
		}
	}
}

#[cfg(feature = "full-node")]
impl IsCollator {
	/// Is this a collator?
	fn is_collator(&self) -> bool {
		matches!(self, Self::Yes(_))
	}
}

/// Returns the active leaves the overseer should start with.
#[cfg(feature = "full-node")]
async fn active_leaves<RuntimeApi, ExecutorDispatch>(
	select_chain: &impl SelectChain<Block>,
	client: &FullClient<RuntimeApi, ExecutorDispatch>,
) -> Result<Vec<BlockInfo>, Error>
where
	RuntimeApi: ConstructRuntimeApi<Block, FullClient<RuntimeApi, ExecutorDispatch>>
		+ Send
		+ Sync
		+ 'static,
	RuntimeApi::RuntimeApi:
		RuntimeApiCollection<StateBackend = sc_client_api::StateBackendFor<FullBackend, Block>>,
	ExecutorDispatch: NativeExecutionDispatch + 'static,
{
	let best_block = select_chain.best_chain().await?;

	let mut leaves = select_chain
		.leaves()
		.await
		.unwrap_or_default()
		.into_iter()
		.filter_map(|hash| {
			let number = HeaderBackend::number(client, hash).ok()??;

			// Only consider leaves that are in maximum an uncle of the best block.
			if number < best_block.number().saturating_sub(1) {
				return None
			} else if hash == best_block.hash() {
				return None
			};

			let parent_hash = client.header(&BlockId::Hash(hash)).ok()??.parent_hash;

			Some(BlockInfo { hash, parent_hash, number })
		})
		.collect::<Vec<_>>();

	// Sort by block number and get the maximum number of leaves
	leaves.sort_by_key(|b| b.number);

	leaves.push(BlockInfo {
		hash: best_block.hash(),
		parent_hash: *best_block.parent_hash(),
		number: *best_block.number(),
	});

	Ok(leaves.into_iter().rev().take(MAX_ACTIVE_LEAVES).collect())
}

/// Create a new full node of arbitrary runtime and executor.
///
/// This is an advanced feature and not recommended for general use. Generally, `build_full` is
/// a better choice.
#[cfg(feature = "full-node")]
pub fn new_full<RuntimeApi, ExecutorDispatch, OverseerGenerator>(
	mut config: Configuration,
	is_collator: IsCollator,
	grandpa_pause: Option<(u32, u32)>,
	disable_beefy: bool,
	jaeger_agent: Option<std::net::SocketAddr>,
	telemetry_worker_handle: Option<TelemetryWorkerHandle>,
	program_path: Option<std::path::PathBuf>,
	overseer_gen: OverseerGenerator,
) -> Result<NewFull<Arc<FullClient<RuntimeApi, ExecutorDispatch>>>, Error>
where
	RuntimeApi: ConstructRuntimeApi<Block, FullClient<RuntimeApi, ExecutorDispatch>>
		+ Send
		+ Sync
		+ 'static,
	RuntimeApi::RuntimeApi:
		RuntimeApiCollection<StateBackend = sc_client_api::StateBackendFor<FullBackend, Block>>,
	ExecutorDispatch: NativeExecutionDispatch + 'static,
	OverseerGenerator: OverseerGen,
{
	use polkadot_node_network_protocol::request_response::IncomingRequest;

	let role = config.role.clone();
	let force_authoring = config.force_authoring;
	let backoff_authoring_blocks = {
		let mut backoff = sc_consensus_slots::BackoffAuthoringOnFinalizedHeadLagging::default();

		if config.chain_spec.is_rococo() || config.chain_spec.is_wococo() {
			// it's a testnet that's in flux, finality has stalled sometimes due
			// to operational issues and it's annoying to slow down block
			// production to 1 block per hour.
			backoff.max_interval = 10;
		}

		Some(backoff)
	};

	let disable_grandpa = config.disable_grandpa;
	let name = config.network.node_name.clone();

	let overseer_connector = OverseerConnector::default();

	let handle = Handle(overseer_connector.as_handle().clone());

	let basics = new_partial_basics::<RuntimeApi, ExecutorDispatch>(
		&mut config,
		jaeger_agent,
		telemetry_worker_handle,
	)?;

	// we should remove this check before we deploy parachains on polkadot
	// TODO: https://github.com/paritytech/polkadot/issues/3326
	let chain_spec = &config.chain_spec as &dyn IdentifyVariant;

	let is_relay_chain = chain_spec.is_kusama() ||
		chain_spec.is_westend() ||
		chain_spec.is_rococo() ||
		chain_spec.is_wococo();

	let prometheus_registry = config.prometheus_registry().cloned();

	use relay_chain_selection::SelectRelayChain;

	let select_chain = SelectRelayChain::new(
		basics.backend.clone(),
		is_relay_chain,
		handle.clone(),
		polkadot_node_subsystem_util::metrics::Metrics::register(prometheus_registry.as_ref())?,
	);
	let service::PartialComponents::<_, _, SelectRelayChain<_>, _, _, _> {
		client,
		backend,
		mut task_manager,
		keystore_container,
		select_chain,
		import_queue,
		transaction_pool,
		other: (rpc_extensions_builder, import_setup, rpc_setup, slot_duration, mut telemetry),
	} = new_partial::<RuntimeApi, ExecutorDispatch, SelectRelayChain<_>>(
		&mut config,
		basics,
		select_chain,
	)?;

	let shared_voter_state = rpc_setup;
	let auth_disc_publish_non_global_ips = config.network.allow_non_globals_in_dht;

	// Note: GrandPa is pushed before the Polkadot-specific protocols. This doesn't change
	// anything in terms of behaviour, but makes the logs more consistent with the other
	// Substrate nodes.
	config.network.extra_sets.push(grandpa::grandpa_peers_set_config());

	if config.chain_spec.is_rococo() || config.chain_spec.is_wococo() {
		config.network.extra_sets.push(beefy_gadget::beefy_peers_set_config());
	}

	{
		use polkadot_network_bridge::{peer_sets_info, IsAuthority};
		let is_authority = if role.is_authority() { IsAuthority::Yes } else { IsAuthority::No };
		config.network.extra_sets.extend(peer_sets_info(is_authority));
	}

	let (pov_req_receiver, cfg) = IncomingRequest::get_config_receiver();
	config.network.request_response_protocols.push(cfg);
	let (chunk_req_receiver, cfg) = IncomingRequest::get_config_receiver();
	config.network.request_response_protocols.push(cfg);
	let (collation_req_receiver, cfg) = IncomingRequest::get_config_receiver();
	config.network.request_response_protocols.push(cfg);
	let (available_data_req_receiver, cfg) = IncomingRequest::get_config_receiver();
	config.network.request_response_protocols.push(cfg);
	let (statement_req_receiver, cfg) = IncomingRequest::get_config_receiver();
	config.network.request_response_protocols.push(cfg);
	let (dispute_req_receiver, cfg) = IncomingRequest::get_config_receiver();
	config.network.request_response_protocols.push(cfg);

	let warp_sync = Arc::new(grandpa::warp_proof::NetworkProvider::new(
		backend.clone(),
		import_setup.1.shared_authority_set().clone(),
	));

	let (network, system_rpc_tx, network_starter) =
		service::build_network(service::BuildNetworkParams {
			config: &config,
			client: client.clone(),
			transaction_pool: transaction_pool.clone(),
			spawn_handle: task_manager.spawn_handle(),
			import_queue,
			on_demand: None,
			block_announce_validator_builder: None,
			warp_sync: Some(warp_sync),
		})?;

	if config.offchain_worker.enabled {
		let _ = service::build_offchain_workers(
			&config,
			task_manager.spawn_handle(),
			client.clone(),
			network.clone(),
		);
	}

	let parachains_db = crate::parachains_db::open_creating(
		config.database.path().ok_or(Error::DatabasePathRequired)?.into(),
		crate::parachains_db::CacheSizes::default(),
	)?;

	let availability_config = AvailabilityConfig {
		col_data: crate::parachains_db::REAL_COLUMNS.col_availability_data,
		col_meta: crate::parachains_db::REAL_COLUMNS.col_availability_meta,
	};

	let approval_voting_config = ApprovalVotingConfig {
		col_data: crate::parachains_db::REAL_COLUMNS.col_approval_data,
		slot_duration_millis: slot_duration.as_millis() as u64,
	};

	let candidate_validation_config = CandidateValidationConfig {
		artifacts_cache_path: config
			.database
			.path()
			.ok_or(Error::DatabasePathRequired)?
			.join("pvf-artifacts"),
		program_path: match program_path {
			None => std::env::current_exe()?,
			Some(p) => p,
		},
	};

	let chain_selection_config = ChainSelectionConfig {
		col_data: crate::parachains_db::REAL_COLUMNS.col_chain_selection_data,
		stagnant_check_interval: chain_selection_subsystem::StagnantCheckInterval::never(),
	};

	let dispute_coordinator_config = DisputeCoordinatorConfig {
		col_data: crate::parachains_db::REAL_COLUMNS.col_dispute_coordinator_data,
	};

	let chain_spec = config.chain_spec.cloned_box();
	let rpc_handlers = service::spawn_tasks(service::SpawnTasksParams {
		config,
		backend: backend.clone(),
		client: client.clone(),
		keystore: keystore_container.sync_keystore(),
		network: network.clone(),
		rpc_builder: Box::new(rpc_extensions_builder),
		transaction_pool: transaction_pool.clone(),
		task_manager: &mut task_manager,
		on_demand: None,
		remote_blockchain: None,
		system_rpc_tx,
		telemetry: telemetry.as_mut(),
	})?;

	let (block_import, link_half, babe_link, beefy_link) = import_setup;

	let overseer_client = client.clone();
	let spawner = task_manager.spawn_handle();
	let active_leaves = futures::executor::block_on(active_leaves(&select_chain, &*client))?;

	let authority_discovery_service = if role.is_authority() || is_collator.is_collator() {
		use futures::StreamExt;
		use sc_network::Event;

		let authority_discovery_role = if role.is_authority() {
			sc_authority_discovery::Role::PublishAndDiscover(keystore_container.keystore())
		} else {
			// don't publish our addresses when we're only a collator
			sc_authority_discovery::Role::Discover
		};
		let dht_event_stream =
			network.event_stream("authority-discovery").filter_map(|e| async move {
				match e {
					Event::Dht(e) => Some(e),
					_ => None,
				}
			});
		let (worker, service) = sc_authority_discovery::new_worker_and_service_with_config(
			sc_authority_discovery::WorkerConfig {
				publish_non_global_ips: auth_disc_publish_non_global_ips,
				..Default::default()
			},
			client.clone(),
			network.clone(),
			Box::pin(dht_event_stream),
			authority_discovery_role,
			prometheus_registry.clone(),
		);

		task_manager.spawn_handle().spawn("authority-discovery-worker", worker.run());
		Some(service)
	} else {
		None
	};

	let local_keystore = keystore_container.local_keystore();
	if local_keystore.is_none() {
		tracing::info!("Cannot run as validator without local keystore.");
	}

	let maybe_params =
		local_keystore.and_then(move |k| authority_discovery_service.map(|a| (a, k)));

	let overseer_handle = if let Some((authority_discovery_service, keystore)) = maybe_params {
		// already have access to the handle
		let (overseer, _handle) = overseer_gen
			.generate::<service::SpawnTaskHandle, FullClient<RuntimeApi, ExecutorDispatch>>(
				overseer_connector,
				OverseerGenArgs {
					leaves: active_leaves,
					keystore,
					runtime_client: overseer_client.clone(),
					parachains_db,
					network_service: network.clone(),
					authority_discovery_service,
					pov_req_receiver,
					chunk_req_receiver,
					collation_req_receiver,
					available_data_req_receiver,
					statement_req_receiver,
					dispute_req_receiver,
					registry: prometheus_registry.as_ref(),
					spawner,
					is_collator,
					approval_voting_config,
					availability_config,
					candidate_validation_config,
					chain_selection_config,
					dispute_coordinator_config,
				},
			)?;

		{
			let handle = handle.clone();
			task_manager.spawn_essential_handle().spawn_blocking(
				"overseer",
				Box::pin(async move {
					use futures::{pin_mut, select, FutureExt};

					let forward = polkadot_overseer::forward_events(overseer_client, handle);

					let forward = forward.fuse();
					let overseer_fut = overseer.run().fuse();

					pin_mut!(overseer_fut);
					pin_mut!(forward);

					select! {
						_ = forward => (),
						_ = overseer_fut => (),
						complete => (),
					}
				}),
			);
		}
		Some(handle)
	} else {
		None
	};

	if role.is_authority() {
		let can_author_with =
			consensus_common::CanAuthorWithNativeVersion::new(client.executor().clone());

		let proposer = sc_basic_authorship::ProposerFactory::new(
			task_manager.spawn_handle(),
			client.clone(),
			transaction_pool,
			prometheus_registry.as_ref(),
			telemetry.as_ref().map(|x| x.handle()),
		);

		let client_clone = client.clone();
		let overseer_handle =
			overseer_handle.as_ref().ok_or(Error::AuthoritiesRequireRealOverseer)?.clone();
		let slot_duration = babe_link.config().slot_duration();
		let babe_config = babe::BabeParams {
			keystore: keystore_container.sync_keystore(),
			client: client.clone(),
			select_chain,
			block_import,
			env: proposer,
			sync_oracle: network.clone(),
			justification_sync_link: network.clone(),
			create_inherent_data_providers: move |parent, ()| {
				let client_clone = client_clone.clone();
				let overseer_handle = overseer_handle.clone();
				async move {
					let parachain = polkadot_node_core_parachains_inherent::ParachainsInherentDataProvider::create(
						&*client_clone,
						overseer_handle,
						parent,
					).await.map_err(|e| Box::new(e))?;

					let uncles = sc_consensus_uncles::create_uncles_inherent_data_provider(
						&*client_clone,
						parent,
					)?;

					let timestamp = sp_timestamp::InherentDataProvider::from_system_time();

					let slot =
						sp_consensus_babe::inherents::InherentDataProvider::from_timestamp_and_duration(
							*timestamp,
							slot_duration,
						);

					Ok((timestamp, slot, uncles, parachain))
				}
			},
			force_authoring,
			backoff_authoring_blocks,
			babe_link,
			can_author_with,
			block_proposal_slot_portion: babe::SlotProportion::new(2f32 / 3f32),
			max_block_proposal_slot_portion: None,
			telemetry: telemetry.as_ref().map(|x| x.handle()),
		};

		let babe = babe::start_babe(babe_config)?;
		task_manager.spawn_essential_handle().spawn_blocking("babe", babe);
	}

	// if the node isn't actively participating in consensus then it doesn't
	// need a keystore, regardless of which protocol we use below.
	let keystore_opt =
		if role.is_authority() { Some(keystore_container.sync_keystore()) } else { None };

	// We currently only run the BEEFY gadget on the Rococo and Wococo testnets.
	if !disable_beefy && (chain_spec.is_rococo() || chain_spec.is_wococo()) {
		let beefy_params = beefy_gadget::BeefyParams {
			client: client.clone(),
			backend: backend.clone(),
			key_store: keystore_opt.clone(),
			network: network.clone(),
			signed_commitment_sender: beefy_link,
			min_block_delta: if chain_spec.is_wococo() { 4 } else { 8 },
			prometheus_registry: prometheus_registry.clone(),
		};

		let gadget = beefy_gadget::start_beefy_gadget::<_, _, _, _>(beefy_params);

		// Wococo's purpose is to be a testbed for BEEFY, so if it fails we'll
		// bring the node down with it to make sure it is noticed.
		if chain_spec.is_wococo() {
			task_manager.spawn_essential_handle().spawn_blocking("beefy-gadget", gadget);
		} else {
			task_manager.spawn_handle().spawn_blocking("beefy-gadget", gadget);
		}
	}

	let config = grandpa::Config {
		// FIXME substrate#1578 make this available through chainspec
		gossip_duration: Duration::from_millis(1000),
		justification_period: 512,
		name: Some(name),
		observer_enabled: false,
		keystore: keystore_opt,
		local_role: role,
		telemetry: telemetry.as_ref().map(|x| x.handle()),
	};

	let enable_grandpa = !disable_grandpa;
	if enable_grandpa {
		// start the full GRANDPA voter
		// NOTE: unlike in substrate we are currently running the full
		// GRANDPA voter protocol for all full nodes (regardless of whether
		// they're validators or not). at this point the full voter should
		// provide better guarantees of block and vote data availability than
		// the observer.

		// add a custom voting rule to temporarily stop voting for new blocks
		// after the given pause block is finalized and restarting after the
		// given delay.
		let builder = grandpa::VotingRulesBuilder::default();

		let voting_rule = match grandpa_pause {
			Some((block, delay)) => {
				info!(
					block_number = %block,
					delay = %delay,
					"GRANDPA scheduled voting pause set for block #{} with a duration of {} blocks.",
					block,
					delay,
				);

				builder.add(grandpa_support::PauseAfterBlockFor(block, delay)).build()
			},
			None => builder.build(),
		};

		let grandpa_config = grandpa::GrandpaParams {
			config,
			link: link_half,
			network: network.clone(),
			voting_rule,
			prometheus_registry: prometheus_registry.clone(),
			shared_voter_state,
			telemetry: telemetry.as_ref().map(|x| x.handle()),
		};

		task_manager
			.spawn_essential_handle()
			.spawn_blocking("grandpa-voter", grandpa::run_grandpa_voter(grandpa_config)?);
	}

	network_starter.start_network();

	Ok(NewFull { task_manager, client, overseer_handle, network, rpc_handlers, backend })
}

/// Builds a new service for a light client.
#[cfg(feature = "light-node")]
fn new_light<Runtime, Dispatch>(
	mut config: Configuration,
) -> Result<(TaskManager, RpcHandlers), Error>
where
	Runtime: 'static + Send + Sync + ConstructRuntimeApi<Block, LightClient<Runtime, Dispatch>>,
	<Runtime as ConstructRuntimeApi<Block, LightClient<Runtime, Dispatch>>>::RuntimeApi:
		RuntimeApiCollection<StateBackend = sc_client_api::StateBackendFor<LightBackend, Block>>,
	Dispatch: NativeExecutionDispatch + 'static,
{
	set_prometheus_registry(&mut config)?;
	use sc_client_api::backend::RemoteBackend;

	let telemetry = config
		.telemetry_endpoints
		.clone()
		.filter(|x| !x.is_empty())
		.map(|endpoints| -> Result<_, telemetry::Error> {
			let worker = TelemetryWorker::new(16)?;
			let telemetry = worker.handle().new_telemetry(endpoints);
			Ok((worker, telemetry))
		})
		.transpose()?;

	let (client, backend, keystore_container, mut task_manager, on_demand) =
		service::new_light_parts::<Block, Runtime, Dispatch>(
			&config,
			telemetry.as_ref().map(|(_, telemetry)| telemetry.handle()),
		)?;

	let mut telemetry = telemetry.map(|(worker, telemetry)| {
		task_manager.spawn_handle().spawn("telemetry", worker.run());
		telemetry
	});

	config.network.extra_sets.push(grandpa::grandpa_peers_set_config());

	let select_chain = sc_consensus::LongestChain::new(backend.clone());

	let transaction_pool = Arc::new(sc_transaction_pool::BasicPool::new_light(
		config.transaction_pool.clone(),
		config.prometheus_registry(),
		task_manager.spawn_essential_handle(),
		client.clone(),
		on_demand.clone(),
	));

	let (grandpa_block_import, grandpa_link) = grandpa::block_import(
		client.clone(),
		&(client.clone() as Arc<_>),
		select_chain.clone(),
		telemetry.as_ref().map(|x| x.handle()),
	)?;
	let justification_import = grandpa_block_import.clone();

	let (babe_block_import, babe_link) = babe::block_import(
		babe::Config::get_or_compute(&*client)?,
		grandpa_block_import,
		client.clone(),
	)?;

	// FIXME: pruning task isn't started since light client doesn't do `AuthoritySetup`.
	let slot_duration = babe_link.config().slot_duration();
	let import_queue = babe::import_queue(
		babe_link,
		babe_block_import,
		Some(Box::new(justification_import)),
		client.clone(),
		select_chain.clone(),
		move |_, ()| async move {
			let timestamp = sp_timestamp::InherentDataProvider::from_system_time();

			let slot =
				sp_consensus_babe::inherents::InherentDataProvider::from_timestamp_and_duration(
					*timestamp,
					slot_duration,
				);

			Ok((timestamp, slot))
		},
		&task_manager.spawn_essential_handle(),
		config.prometheus_registry(),
		consensus_common::NeverCanAuthor,
		telemetry.as_ref().map(|x| x.handle()),
	)?;

	let warp_sync = Arc::new(grandpa::warp_proof::NetworkProvider::new(
		backend.clone(),
		grandpa_link.shared_authority_set().clone(),
	));

	let (network, system_rpc_tx, network_starter) =
		service::build_network(service::BuildNetworkParams {
			config: &config,
			client: client.clone(),
			transaction_pool: transaction_pool.clone(),
			spawn_handle: task_manager.spawn_handle(),
			import_queue,
			on_demand: Some(on_demand.clone()),
			block_announce_validator_builder: None,
			warp_sync: Some(warp_sync),
		})?;

	let enable_grandpa = !config.disable_grandpa;
	if enable_grandpa {
		let name = config.network.node_name.clone();

		let config = grandpa::Config {
			gossip_duration: Duration::from_millis(1000),
			justification_period: 512,
			name: Some(name),
			observer_enabled: false,
			keystore: None,
			local_role: config.role.clone(),
			telemetry: telemetry.as_ref().map(|x| x.handle()),
		};

		task_manager.spawn_handle().spawn_blocking(
			"grandpa-observer",
			grandpa::run_grandpa_observer(config, grandpa_link, network.clone())?,
		);
	}

	if config.offchain_worker.enabled {
		let _ = service::build_offchain_workers(
			&config,
			task_manager.spawn_handle(),
			client.clone(),
			network.clone(),
		);
	}

	let light_deps = polkadot_rpc::LightDeps {
		remote_blockchain: backend.remote_blockchain(),
		fetcher: on_demand.clone(),
		client: client.clone(),
		pool: transaction_pool.clone(),
	};

	let rpc_extensions = polkadot_rpc::create_light(light_deps);

	let rpc_handlers = service::spawn_tasks(service::SpawnTasksParams {
		on_demand: Some(on_demand),
		remote_blockchain: Some(backend.remote_blockchain()),
		rpc_extensions_builder: Box::new(service::NoopRpcExtensionBuilder(rpc_extensions)),
		task_manager: &mut task_manager,
		config,
		keystore: keystore_container.sync_keystore(),
		backend,
		transaction_pool,
		client,
		network,
		system_rpc_tx,
		telemetry: telemetry.as_mut(),
	})?;

	network_starter.start_network();

	Ok((task_manager, rpc_handlers))
}

macro_rules! chain_ops {
	($config:expr, $jaeger_agent:expr, $telemetry_worker_handle:expr; $scope:ident, $executor:ident, $variant:ident) => {{
		let telemetry_worker_handle = $telemetry_worker_handle;
		let jaeger_agent = $jaeger_agent;
		let mut config = $config;
		let basics = new_partial_basics::<$scope::RuntimeApi, $executor>(
			config,
			jaeger_agent,
			telemetry_worker_handle,
		)?;

		use ::sc_consensus::LongestChain;
		// use the longest chain selection, since there is no overseer available
		let chain_selection = LongestChain::new(basics.backend.clone());

		let service::PartialComponents { client, backend, import_queue, task_manager, .. } =
			new_partial::<$scope::RuntimeApi, $executor, LongestChain<_, Block>>(
				&mut config,
				basics,
				chain_selection,
			)?;
		Ok((Arc::new(Client::$variant(client)), backend, import_queue, task_manager))
	}};
}

/// Builds a new object suitable for chain operations.
#[cfg(feature = "full-node")]
pub fn new_chain_ops(
	mut config: &mut Configuration,
	jaeger_agent: Option<std::net::SocketAddr>,
) -> Result<
	(
		Arc<Client>,
		Arc<FullBackend>,
		sc_consensus::BasicQueue<Block, PrefixedMemoryDB<BlakeTwo256>>,
		TaskManager,
	),
	Error,
> {
	config.keystore = service::config::KeystoreConfig::InMemory;

	let telemetry_worker_handle = None;

	#[cfg(feature = "rococo-native")]
	if config.chain_spec.is_rococo() || config.chain_spec.is_wococo() {
		return chain_ops!(config, jaeger_agent, telemetry_worker_handle; rococo_runtime, RococoExecutorDispatch, Rococo)
	}

	#[cfg(feature = "kusama-native")]
	if config.chain_spec.is_kusama() {
		return chain_ops!(config, jaeger_agent, telemetry_worker_handle; kusama_runtime, KusamaExecutorDispatch, Kusama)
	}

	#[cfg(feature = "westend-native")]
	if config.chain_spec.is_westend() {
		return chain_ops!(config, jaeger_agent, telemetry_worker_handle; westend_runtime, WestendExecutorDispatch, Westend)
	}

	#[cfg(feature = "polkadot-native")]
	{
		chain_ops!(config, jaeger_agent, telemetry_worker_handle; polkadot_runtime, PolkadotExecutorDispatch, Polkadot)
	}

	#[cfg(not(feature = "polkadot-native"))]
	Err(Error::NoRuntime)
}

/// Build a new light node.
#[cfg(feature = "light-node")]
pub fn build_light(config: Configuration) -> Result<(TaskManager, RpcHandlers), Error> {
	#[cfg(feature = "rococo-native")]
	if config.chain_spec.is_rococo() || config.chain_spec.is_wococo() {
		return new_light::<rococo_runtime::RuntimeApi, RococoExecutorDispatch>(config)
	}

	#[cfg(feature = "kusama-native")]
	if config.chain_spec.is_kusama() {
		return new_light::<kusama_runtime::RuntimeApi, KusamaExecutorDispatch>(config)
	}

	#[cfg(feature = "westend-native")]
	if config.chain_spec.is_westend() {
		return new_light::<westend_runtime::RuntimeApi, WestendExecutorDispatch>(config)
	}

	#[cfg(feature = "polkadot-native")]
	{
		return new_light::<polkadot_runtime::RuntimeApi, PolkadotExecutorDispatch>(config)
	}

	#[cfg(not(feature = "polkadot-native"))]
	Err(Error::NoRuntime)
}

#[cfg(feature = "full-node")]
pub fn build_full(
	config: Configuration,
	is_collator: IsCollator,
	grandpa_pause: Option<(u32, u32)>,
	disable_beefy: bool,
	jaeger_agent: Option<std::net::SocketAddr>,
	telemetry_worker_handle: Option<TelemetryWorkerHandle>,
	overseer_gen: impl OverseerGen,
) -> Result<NewFull<Client>, Error> {
	#[cfg(feature = "rococo-native")]
	if config.chain_spec.is_rococo() || config.chain_spec.is_wococo() {
		return new_full::<rococo_runtime::RuntimeApi, RococoExecutorDispatch, _>(
			config,
			is_collator,
			grandpa_pause,
			disable_beefy,
			jaeger_agent,
			telemetry_worker_handle,
			None,
			overseer_gen,
		)
		.map(|full| full.with_client(Client::Rococo))
	}

	#[cfg(feature = "kusama-native")]
	if config.chain_spec.is_kusama() {
		return new_full::<kusama_runtime::RuntimeApi, KusamaExecutorDispatch, _>(
			config,
			is_collator,
			grandpa_pause,
			disable_beefy,
			jaeger_agent,
			telemetry_worker_handle,
			None,
			overseer_gen,
		)
		.map(|full| full.with_client(Client::Kusama))
	}

	#[cfg(feature = "westend-native")]
	if config.chain_spec.is_westend() {
		return new_full::<westend_runtime::RuntimeApi, WestendExecutorDispatch, _>(
			config,
			is_collator,
			grandpa_pause,
			disable_beefy,
			jaeger_agent,
			telemetry_worker_handle,
			None,
			overseer_gen,
		)
		.map(|full| full.with_client(Client::Westend))
	}

	#[cfg(feature = "polkadot-native")]
	{
		return new_full::<polkadot_runtime::RuntimeApi, PolkadotExecutorDispatch, _>(
			config,
			is_collator,
			grandpa_pause,
			disable_beefy,
			jaeger_agent,
			telemetry_worker_handle,
			None,
			overseer_gen,
		)
		.map(|full| full.with_client(Client::Polkadot))
	}

	#[cfg(not(feature = "polkadot-native"))]
	Err(Error::NoRuntime)
}<|MERGE_RESOLUTION|>--- conflicted
+++ resolved
@@ -71,12 +71,8 @@
 use std::{sync::Arc, time::Duration};
 
 use prometheus_endpoint::Registry;
-<<<<<<< HEAD
-=======
 #[cfg(feature = "full-node")]
 use service::KeystoreContainer;
-use service::RpcHandlers;
->>>>>>> 9663d395
 use telemetry::TelemetryWorker;
 #[cfg(feature = "full-node")]
 use telemetry::{Telemetry, TelemetryWorkerHandle};
@@ -350,39 +346,7 @@
 	config: &mut Configuration,
 	jaeger_agent: Option<std::net::SocketAddr>,
 	telemetry_worker_handle: Option<TelemetryWorkerHandle>,
-<<<<<<< HEAD
-) -> Result<
-	service::PartialComponents<
-		FullClient<RuntimeApi, ExecutorDispatch>,
-		FullBackend,
-		FullSelectChain,
-		sc_consensus::DefaultImportQueue<Block, FullClient<RuntimeApi, ExecutorDispatch>>,
-		sc_transaction_pool::FullPool<Block, FullClient<RuntimeApi, ExecutorDispatch>>,
-		(
-			impl Fn(
-				sc_rpc_api::DenyUnsafe,
-				sc_rpc::SubscriptionTaskExecutor,
-			) -> Result<jsonrpsee::RpcModule<()>, SubstrateServiceError>,
-			(
-				babe::BabeBlockImport<
-					Block,
-					FullClient<RuntimeApi, ExecutorDispatch>,
-					FullGrandpaBlockImport<RuntimeApi, ExecutorDispatch>,
-				>,
-				grandpa::LinkHalf<Block, FullClient<RuntimeApi, ExecutorDispatch>, FullSelectChain>,
-				babe::BabeLink<Block>,
-				beefy_gadget::notification::BeefySignedCommitmentSender<Block>,
-			),
-			grandpa::SharedVoterState,
-			std::time::Duration, // slot-duration
-			Option<Telemetry>,
-		),
-	>,
-	Error,
->
-=======
 ) -> Result<Basics<RuntimeApi, ExecutorDispatch>, Error>
->>>>>>> 9663d395
 where
 	RuntimeApi: ConstructRuntimeApi<Block, FullClient<RuntimeApi, ExecutorDispatch>>
 		+ Send
@@ -453,7 +417,10 @@
 		sc_consensus::DefaultImportQueue<Block, FullClient<RuntimeApi, ExecutorDispatch>>,
 		sc_transaction_pool::FullPool<Block, FullClient<RuntimeApi, ExecutorDispatch>>,
 		(
-			impl service::RpcExtensionBuilder,
+			impl Fn(
+				sc_rpc_api::DenyUnsafe,
+				sc_rpc::SubscriptionTaskExecutor,
+			) -> Result<jsonrpsee::RpcModule<()>, SubstrateServiceError>,
 			(
 				babe::BabeBlockImport<
 					Block,
