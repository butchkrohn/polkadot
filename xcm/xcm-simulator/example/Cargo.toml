[package]
name = "xcm-simulator-example"
version = "0.9.19"
authors = ["Parity Technologies <admin@parity.io>"]
description = "Examples of xcm-simulator usage."
edition = "2021"

[dependencies]
codec = { package = "parity-scale-codec", version = "3.0.0" }
<<<<<<< HEAD
scale-info = { version = "2.0.0", features = ["derive"] }
log = { version = "0.4.14", default-features = false }
=======
scale-info = { version = "2.1.1", features = ["derive"] }
>>>>>>> 10e17eb6

frame-system = { git = "https://github.com/paritytech/substrate", branch = "master" }
frame-support = { git = "https://github.com/paritytech/substrate", branch = "master" }
pallet-balances = { git = "https://github.com/paritytech/substrate", branch = "master" }
pallet-uniques = { git = "https://github.com/paritytech/substrate", branch = "master" }
sp-std = { git = "https://github.com/paritytech/substrate", branch = "master" }
sp-core = { git = "https://github.com/paritytech/substrate", branch = "master" }
sp-runtime = { git = "https://github.com/paritytech/substrate", branch = "master" }
sp-io = { git = "https://github.com/paritytech/substrate", branch = "master" }
sp-tracing = { git = "https://github.com/paritytech/substrate", branch = "master" }

xcm = { path = "../../" }
xcm-simulator = { path = "../" }
xcm-executor = { path = "../../xcm-executor" }
xcm-builder = { path = "../../xcm-builder" }
pallet-xcm = { path = "../../pallet-xcm" }
polkadot-core-primitives = { path = "../../../core-primitives" }
polkadot-runtime-parachains = { path = "../../../runtime/parachains" }
polkadot-parachain = { path = "../../../parachain" }

[features]
default = []
runtime-benchmarks = [
	"frame-system/runtime-benchmarks",
	"frame-support/runtime-benchmarks",
	"pallet-balances/runtime-benchmarks",
	"pallet-uniques/runtime-benchmarks",
	"pallet-xcm/runtime-benchmarks",
	"xcm-builder/runtime-benchmarks",
	"xcm-executor/runtime-benchmarks",
	"xcm/runtime-benchmarks",
	"polkadot-runtime-parachains/runtime-benchmarks",
	"polkadot-parachain/runtime-benchmarks",
]<|MERGE_RESOLUTION|>--- conflicted
+++ resolved
@@ -7,12 +7,8 @@
 
 [dependencies]
 codec = { package = "parity-scale-codec", version = "3.0.0" }
-<<<<<<< HEAD
-scale-info = { version = "2.0.0", features = ["derive"] }
+scale-info = { version = "2.1.1", features = ["derive"] }
 log = { version = "0.4.14", default-features = false }
-=======
-scale-info = { version = "2.1.1", features = ["derive"] }
->>>>>>> 10e17eb6
 
 frame-system = { git = "https://github.com/paritytech/substrate", branch = "master" }
 frame-support = { git = "https://github.com/paritytech/substrate", branch = "master" }
