--- conflicted
+++ resolved
@@ -149,14 +149,10 @@
 	type AssetClaims = ();
 	type SubscriptionService = ();
 	type PalletInstancesInfo = ();
-<<<<<<< HEAD
-	type MaxAssetsIntoHolding = MaxAssetsIntoHolding;
-=======
 	type FeeManager = ();
 	type MaxAssetsIntoHolding = MaxAssetsIntoHolding;
 	type MessageExporter = ();
 	type UniversalAliases = Nothing;
->>>>>>> 6185cf32
 }
 
 #[frame_support::pallet]
