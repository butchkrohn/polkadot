--- conflicted
+++ resolved
@@ -43,11 +43,7 @@
 	use runtime_common::prod_or_fast;
 	pub const MILLISECS_PER_BLOCK: Moment = 6000;
 	pub const SLOT_DURATION: Moment = MILLISECS_PER_BLOCK;
-<<<<<<< HEAD
-	pub const EPOCH_DURATION_IN_SLOTS: BlockNumber = 2 * MINUTES;
-=======
 	pub const EPOCH_DURATION_IN_SLOTS: BlockNumber = prod_or_fast!(4 * HOURS, 1 * MINUTES);
->>>>>>> 4a693149
 
 	// These time units are defined in number of blocks.
 	pub const MINUTES: BlockNumber = 60_000 / (MILLISECS_PER_BLOCK as BlockNumber);
